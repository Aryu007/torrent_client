import bencodepy
import sys
import threading
import queue
import hashlib
import os
import time
import asyncio

from utils.get_peers import *
from utils.download import *
from utils.json_data import ResumeData
from utils.details import TorrentDetails
from utils.logger import Logger


RESUME_FILENAME = "resume.json"

peers_list = queue.Queue()

logger = Logger()
logger.display_stats_loop()

def populate_peers(torrent_info: dict, info_hash: bytes, logger: Logger):
    while True:
        get_peers_list(torrent_info, info_hash, peers_list, logger)
        [Interval, Seeder, Leecher] = get_interval_data()
        print(f"Interval:{Interval}, Seeders:{Seeder}, Leechers:{Leecher}")
        time.sleep(Interval+1)

def connect_to_peers(details: TorrentDetails, resume_data: ResumeData, logger: Logger):
    while True:
        peers = peers_list.get()
        asyncio.run(main(peers, details, resume_data, logger))

if __name__=="__main__":

<<<<<<< HEAD
    if len(sys.argv) != 3:
        print("Usage: python3 master.py <path_to_torrent_file> <path_to_download>")
=======
    if len(sys.argv) != 2:
        print("Usage: python master.py <path_to_torrent_file>")
>>>>>>> a25c37fd
        sys.exit(1)

    file_name=sys.argv[1]
    save_loc=sys.argv[2]

    try:
        with open(file_name,"rb") as torrent_file:
            file_content=torrent_file.read()
    except FileNotFoundError:
        print(f"Error: file {file_name} not found!")
        sys.exit(1)
    except Exception as E:
        print(f"Error : {E}")
        sys.exit(1)

    try:
        torrent_info = bencodepy.decode(file_content)
    except Exception as E:
        print(f"Error : {E}")
        sys.exit(1)

    try:
        info_dict = torrent_info[b'info']

        info_bencoded = bencodepy.encode(info_dict)
        info_hash = hashlib.sha1(info_bencoded).digest()       
    except Exception as E:
        print(f"Error : {E}")
        sys.exit(1)

    name = info_dict[b'name'].decode('utf-8')
    
    if b'files' in info_dict:
            dir_path=os.path.join(save_loc, name)
    else:
        root, ext = os.path.splitext(name)
        dir_path=os.path.join(save_loc, root)

    dir_path=dir_path+'/'
    details = TorrentDetails(info_dict, dir_path)

    try:
        os.makedirs(dir_path, exist_ok=True)
        json_file_path=os.path.join(dir_path, RESUME_FILENAME)

        if RESUME_FILENAME in os.listdir(dir_path):
            resume_data = ResumeData.from_json(json_file_path)
        else:
            resume_data = ResumeData(
                info_hash = details.info_hash.hex(),
                piece_length= details.piece_length,
                total_pieces= details.num_of_pieces,
                downloaded= 0,
                file_sizes= details.file_sizes,
                mtime= int(time.time()),
                verified_pieces= [False for _ in range(details.num_of_pieces)],
                last_active= time.strftime("%Y-%m-%dT%H:%M:%SZ", time.gmtime())
            )
    except Exception as E:
        print(f"Error : {type(E).__name__} {E}")
        sys.exit(1)

    # print(info_dict)
    # print(details.files)

    try:
        tracker_thread = threading.Thread(target=populate_peers, args=(torrent_info, info_hash, logger))
        connector_thread = threading.Thread(target=connect_to_peers, args=(details, resume_data, logger))

        tracker_thread.start()
        connector_thread.start()

        tracker_thread.join()
        connector_thread.join()
        
    except KeyboardInterrupt:
        print("Exiting. Saving resume data.")
        resume_data.to_json(json_file_path)
        sys.exit(0)<|MERGE_RESOLUTION|>--- conflicted
+++ resolved
@@ -34,14 +34,9 @@
         asyncio.run(main(peers, details, resume_data, logger))
 
 if __name__=="__main__":
-
-<<<<<<< HEAD
+  
     if len(sys.argv) != 3:
         print("Usage: python3 master.py <path_to_torrent_file> <path_to_download>")
-=======
-    if len(sys.argv) != 2:
-        print("Usage: python master.py <path_to_torrent_file>")
->>>>>>> a25c37fd
         sys.exit(1)
 
     file_name=sys.argv[1]
